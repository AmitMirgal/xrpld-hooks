#[===================================================================[
   declare user options/settings
#]===================================================================]

option (assert "Enables asserts, even in release builds" ON)

option (reporting "Build rippled with reporting mode enabled" OFF)

option (tests "Build tests" ON)

option (unity "Creates a build using UNITY support in cmake. This is the default" ON)
if (unity)
<<<<<<< HEAD
  if (CMAKE_VERSION VERSION_LESS 3.16)
    message (WARNING "unity option only supported for with cmake 3.16+ (please upgrade)")
    set (unity OFF CACHE BOOL "unity only available for cmake 3.16+" FORCE)
  else ()
    if (NOT is_ci)
      set (CMAKE_UNITY_BUILD_BATCH_SIZE 5 CACHE STRING "")
    endif ()
=======
  if (NOT is_ci)
    set (CMAKE_UNITY_BUILD_BATCH_SIZE 15 CACHE STRING "")
>>>>>>> 25474343
  endif ()
endif ()
if (is_gcc OR is_clang)
  option (coverage "Generates coverage info." OFF)
  option (profile "Add profiling flags" OFF)
  set (coverage_test "" CACHE STRING
    "On gcc & clang, the specific unit test(s) to run for coverage. Default is all tests.")
  if (coverage_test AND NOT coverage)
    set (coverage ON CACHE BOOL "gcc/clang only" FORCE)
  endif ()
  option (coverage_core_only
    "Include only src/ripple files when generating coverage report. \
    Set to OFF to include all sources in coverage report."
    ON)
  option (wextra "compile with extra gcc/clang warnings enabled" ON)
else ()
  set (profile OFF CACHE BOOL "gcc/clang only" FORCE)
  set (coverage OFF CACHE BOOL "gcc/clang only" FORCE)
  set (wextra OFF CACHE BOOL "gcc/clang only" FORCE)
endif ()
if (is_linux)
  option (BUILD_SHARED_LIBS "build shared ripple libraries" OFF)
  option (static "link protobuf, openssl, libc++, and boost statically" ON)
  option (perf "Enables flags that assist with perf recording" OFF)
  option (use_gold "enables detection of gold (binutils) linker" ON)
else ()
  # we are not ready to allow shared-libs on windows because it would require
  # export declarations. On macos it's more feasible, but static openssl
  # produces odd linker errors, thus we disable shared lib builds for now.
  set (BUILD_SHARED_LIBS OFF CACHE BOOL "build shared ripple libraries - OFF for win/macos" FORCE)
  set (static ON CACHE BOOL "static link, linux only. ON for WIN/macos" FORCE)
  set (perf OFF CACHE BOOL "perf flags, linux only" FORCE)
  set (use_gold OFF CACHE BOOL "gold linker, linux only" FORCE)
endif ()
if (is_clang)
  option (use_lld "enables detection of lld linker" ON)
else ()
  set (use_lld OFF CACHE BOOL "try lld linker, clang only" FORCE)
endif ()
option (jemalloc "Enables jemalloc for heap profiling" OFF)
option (werr "treat warnings as errors" OFF)
option (local_protobuf
  "Force a local build of protobuf instead of looking for an installed version." OFF)
option (local_grpc
  "Force a local build of gRPC instead of looking for an installed version." OFF)

# this one is a string and therefore can't be an option
set (san "" CACHE STRING "On gcc & clang, add sanitizer instrumentation")
set_property (CACHE san PROPERTY STRINGS ";undefined;memory;address;thread")
if (san)
  string (TOLOWER ${san} san)
  set (SAN_FLAG "-fsanitize=${san}")
  set (SAN_LIB "")
  if (is_gcc)
    if (san STREQUAL "address")
      set (SAN_LIB "asan")
    elseif (san STREQUAL "thread")
      set (SAN_LIB "tsan")
    elseif (san STREQUAL "memory")
      set (SAN_LIB "msan")
    elseif (san STREQUAL "undefined")
      set (SAN_LIB "ubsan")
    endif ()
  endif ()
  set (_saved_CRL ${CMAKE_REQUIRED_LIBRARIES})
  set (CMAKE_REQUIRED_LIBRARIES "${SAN_FLAG};${SAN_LIB}")
  check_cxx_compiler_flag (${SAN_FLAG} COMPILER_SUPPORTS_SAN)
  set (CMAKE_REQUIRED_LIBRARIES ${_saved_CRL})
  if (NOT COMPILER_SUPPORTS_SAN)
    message (FATAL_ERROR "${san} sanitizer does not seem to be supported by your compiler")
  endif ()
endif ()
set (container_label "" CACHE STRING "tag to use for package building containers")
option (packages_only
  "ONLY generate package building targets. This is special use-case and almost \
   certainly not what you want. Use with caution as you won't be able to build \
   any compiled targets locally." OFF)
option (have_package_container
  "Sometimes you already have the tagged container you want to use for package \
   building and you don't want docker to rebuild it. This flag will detach the \
   dependency of the package build from the container build. It's an advanced \
   use case and most likely you should not be touching this flag." OFF)

# the remaining options are obscure and rarely used
option (beast_no_unit_test_inline
  "Prevents unit test definitions from being inserted into global table"
  OFF)
option (single_io_service_thread
  "Restricts the number of threads calling io_service::run to one. \
  This can be useful when debugging."
  OFF)
option (boost_show_deprecated
  "Allow boost to fail on deprecated usage. Only useful if you're trying\
  to find deprecated calls."
  OFF)
option (beast_hashers
  "Use local implementations for sha/ripemd hashes (experimental, not recommended)"
  OFF)

if (WIN32)
  option (beast_disable_autolink "Disables autolinking of system libraries on WIN32" OFF)
else ()
  set (beast_disable_autolink OFF CACHE BOOL "WIN32 only" FORCE)
endif ()
if (coverage)
  message (STATUS "coverage build requested - forcing Debug build")
  set (CMAKE_BUILD_TYPE Debug CACHE STRING "build type" FORCE)
endif ()<|MERGE_RESOLUTION|>--- conflicted
+++ resolved
@@ -10,18 +10,8 @@
 
 option (unity "Creates a build using UNITY support in cmake. This is the default" ON)
 if (unity)
-<<<<<<< HEAD
-  if (CMAKE_VERSION VERSION_LESS 3.16)
-    message (WARNING "unity option only supported for with cmake 3.16+ (please upgrade)")
-    set (unity OFF CACHE BOOL "unity only available for cmake 3.16+" FORCE)
-  else ()
-    if (NOT is_ci)
-      set (CMAKE_UNITY_BUILD_BATCH_SIZE 5 CACHE STRING "")
-    endif ()
-=======
   if (NOT is_ci)
     set (CMAKE_UNITY_BUILD_BATCH_SIZE 15 CACHE STRING "")
->>>>>>> 25474343
   endif ()
 endif ()
 if (is_gcc OR is_clang)
