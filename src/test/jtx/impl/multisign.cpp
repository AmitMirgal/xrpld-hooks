//------------------------------------------------------------------------------
/*
    This file is part of rippled: https://github.com/ripple/rippled
    Copyright (c) 2012, 2013 Ripple Labs Inc.

    Permission to use, copy, modify, and/or distribute this software for any
    purpose  with  or without fee is hereby granted, provided that the above
    copyright notice and this permission notice appear in all copies.

    THE  SOFTWARE IS PROVIDED "AS IS" AND THE AUTHOR DISCLAIMS ALL WARRANTIES
    WITH  REGARD  TO  THIS  SOFTWARE  INCLUDING  ALL  IMPLIED  WARRANTIES  OF
    MERCHANTABILITY  AND  FITNESS. IN NO EVENT SHALL THE AUTHOR BE LIABLE FOR
    ANY  SPECIAL ,  DIRECT, INDIRECT, OR CONSEQUENTIAL DAMAGES OR ANY DAMAGES
    WHATSOEVER  RESULTING  FROM  LOSS  OF USE, DATA OR PROFITS, WHETHER IN AN
    ACTION  OF  CONTRACT, NEGLIGENCE OR OTHER TORTIOUS ACTION, ARISING OUT OF
    OR IN CONNECTION WITH THE USE OR PERFORMANCE OF THIS SOFTWARE.
*/
//==============================================================================

#include <ripple/basics/contract.h>
#include <ripple/protocol/HashPrefix.h>
#include <ripple/protocol/Sign.h>
#include <ripple/protocol/UintTypes.h>
#include <ripple/protocol/jss.h>
#include <optional>
#include <sstream>
#include <test/jtx/multisign.h>
#include <test/jtx/utility.h>

namespace ripple {
namespace test {
namespace jtx {

Json::Value
signers(
    Account const& account,
    std::uint32_t quorum,
    std::vector<signer> const& v)
{
    Json::Value jv;
    jv[jss::Account] = account.human();
    jv[jss::TransactionType] = jss::SignerListSet;
    jv[sfSignerQuorum.getJsonName()] = quorum;
    auto& ja = jv[sfSignerEntries.getJsonName()];
    for (std::size_t i = 0; i < v.size(); ++i)
    {
        auto const& e = v[i];
        auto& je = ja[i][sfSignerEntry.getJsonName()];
        je[jss::Account] = e.account.human();
        je[sfSignerWeight.getJsonName()] = e.weight;
        if (e.tag)
<<<<<<< HEAD
        {
            std::stringstream ss;
            ss << *(e.tag);
            je[sfWalletLocator.getJsonName()] = ss.str();
        }
=======
            je[sfWalletLocator.getJsonName()] = to_string(*e.tag);
>>>>>>> 25474343
    }
    return jv;
}

Json::Value
signers(Account const& account, none_t)
{
    Json::Value jv;
    jv[jss::Account] = account.human();
    jv[jss::TransactionType] = jss::SignerListSet;
    jv[sfSignerQuorum.getJsonName()] = 0;
    return jv;
}

//------------------------------------------------------------------------------

msig::msig(std::vector<msig::Reg> signers_) : signers(std::move(signers_))
{
    // Signatures must be applied in sorted order.
    std::sort(
        signers.begin(),
        signers.end(),
        [](msig::Reg const& lhs, msig::Reg const& rhs) {
            return lhs.acct.id() < rhs.acct.id();
        });
}

void
msig::operator()(Env& env, JTx& jt) const
{
    auto const mySigners = signers;
    jt.signer = [mySigners, &env](Env&, JTx& jtx) {
        jtx[sfSigningPubKey.getJsonName()] = "";
        std::optional<STObject> st;
        try
        {
            st = parse(jtx.jv);
        }
        catch (parse_error const&)
        {
            env.test.log << pretty(jtx.jv) << std::endl;
            Rethrow();
        }
        auto& js = jtx[sfSigners.getJsonName()];
        for (std::size_t i = 0; i < mySigners.size(); ++i)
        {
            auto const& e = mySigners[i];
            auto& jo = js[i][sfSigner.getJsonName()];
            jo[jss::Account] = e.acct.human();
            jo[jss::SigningPubKey] = strHex(e.sig.pk().slice());

            Serializer ss{buildMultiSigningData(*st, e.acct.id())};
            auto const sig = ripple::sign(
                *publicKeyType(e.sig.pk().slice()), e.sig.sk(), ss.slice());
            jo[sfTxnSignature.getJsonName()] =
                strHex(Slice{sig.data(), sig.size()});
        }
    };
}

}  // namespace jtx
}  // namespace test
}  // namespace ripple<|MERGE_RESOLUTION|>--- conflicted
+++ resolved
@@ -49,15 +49,7 @@
         je[jss::Account] = e.account.human();
         je[sfSignerWeight.getJsonName()] = e.weight;
         if (e.tag)
-<<<<<<< HEAD
-        {
-            std::stringstream ss;
-            ss << *(e.tag);
-            je[sfWalletLocator.getJsonName()] = ss.str();
-        }
-=======
             je[sfWalletLocator.getJsonName()] = to_string(*e.tag);
->>>>>>> 25474343
     }
     return jv;
 }
