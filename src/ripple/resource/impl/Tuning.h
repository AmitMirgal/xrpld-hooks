--- conflicted
+++ resolved
@@ -39,14 +39,7 @@
     ,decayWindowSeconds         = 32
 
     // The minimum balance required in order to include a load source in gossip
-<<<<<<< HEAD
-    ,minimumGossipBalance       = 100
-=======
     ,minimumGossipBalance       = 1000
-
-    // Number of seconds until imported gossip expires
-    ,gossipExpirationSeconds    = 30
->>>>>>> 4e8c8dee
 };
 
 // The number of seconds until an inactive table item is removed
