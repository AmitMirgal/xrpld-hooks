--- conflicted
+++ resolved
@@ -23,11 +23,7 @@
 #include <ripple/app/tx/impl/Transactor.h>  // NotTEC
 #include <ripple/basics/Expected.h>         //
 #include <ripple/beast/utility/Journal.h>   // beast::Journal
-<<<<<<< HEAD
-#include <ripple/ledger/Rules.h>            // Rules
-=======
 #include <ripple/protocol/Rules.h>          // Rules
->>>>>>> 25474343
 #include <ripple/protocol/STTx.h>           // STTx::maxMultiSigners
 #include <ripple/protocol/TER.h>            // temMALFORMED
 #include <ripple/protocol/UintTypes.h>      // AccountID
