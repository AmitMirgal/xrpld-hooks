--- conflicted
+++ resolved
@@ -69,17 +69,10 @@
 // clang-format off
 
 // SFields which, for historical reasons, do not follow naming conventions.
-<<<<<<< HEAD
-SField const sfInvalid(access, -1, false);
-SField const sfGeneric(access, 0, false);
-SField const sfHash(access, STI_HASH256, 257, "hash");
-SField const sfIndex(access, STI_HASH256, 258, "index");
-=======
-SField const sfInvalid(access, -1);
-SField const sfGeneric(access, 0);
+SField const sfInvalid {access, -1};
+SField const sfGeneric {access, 0};
 SField const sfHash(access, STI_UINT256, 257, "hash");
 SField const sfIndex(access, STI_UINT256, 258, "index");
->>>>>>> 25474343
 
 // Untyped SFields
 CONSTRUCT_UNTYPED_SFIELD(sfLedgerEntry,         "LedgerEntry",          LEDGERENTRY, 257);
@@ -152,15 +145,9 @@
 CONSTRUCT_TYPED_SFIELD(sfSettleDelay,           "SettleDelay",          UINT32,    39);
 CONSTRUCT_TYPED_SFIELD(sfTicketCount,           "TicketCount",          UINT32,    40);
 CONSTRUCT_TYPED_SFIELD(sfTicketSequence,        "TicketSequence",       UINT32,    41);
-<<<<<<< HEAD
-CONSTRUCT_TYPED_SFIELD(sfTokenTaxon,            "TokenTaxon",           UINT32,    42);
-CONSTRUCT_TYPED_SFIELD(sfMintedTokens,          "MintedTokens",         UINT32,    43);
-CONSTRUCT_TYPED_SFIELD(sfBurnedTokens,          "BurnedTokens",         UINT32,    44);
-=======
 CONSTRUCT_TYPED_SFIELD(sfNFTokenTaxon,          "NFTokenTaxon",         UINT32,    42);
 CONSTRUCT_TYPED_SFIELD(sfMintedNFTokens,        "MintedNFTokens",       UINT32,    43);
 CONSTRUCT_TYPED_SFIELD(sfBurnedNFTokens,        "BurnedNFTokens",       UINT32,    44);
->>>>>>> 25474343
 CONSTRUCT_TYPED_SFIELD(sfHookStateCount,        "HookStateCount",       UINT32,    45);
 CONSTRUCT_TYPED_SFIELD(sfEmitGeneration,        "EmitGeneration",       UINT32,    46);
 
@@ -176,15 +163,10 @@
 CONSTRUCT_TYPED_SFIELD(sfDestinationNode,       "DestinationNode",      UINT64,     9);
 CONSTRUCT_TYPED_SFIELD(sfCookie,                "Cookie",               UINT64,    10);
 CONSTRUCT_TYPED_SFIELD(sfServerVersion,         "ServerVersion",        UINT64,    11);
-<<<<<<< HEAD
-CONSTRUCT_TYPED_SFIELD(sfOfferNode,             "OfferNode",            UINT64,    12);
-CONSTRUCT_TYPED_SFIELD(sfEmitBurden,            "EmitBurden",           UINT64,    13);
-=======
 CONSTRUCT_TYPED_SFIELD(sfNFTokenOfferNode,      "NFTokenOfferNode",     UINT64,    12);
 CONSTRUCT_TYPED_SFIELD(sfEmitBurden,            "EmitBurden",           UINT64,    13);
 
 // 64-bit integers (uncommon)
->>>>>>> 25474343
 CONSTRUCT_TYPED_SFIELD(sfHookOn,                "HookOn",               UINT64,    16);
 CONSTRUCT_TYPED_SFIELD(sfHookInstructionCount,  "HookInstructionCount", UINT64,    17);
 CONSTRUCT_TYPED_SFIELD(sfHookReturnCode,        "HookReturnCode",       UINT64,    18);
@@ -200,21 +182,6 @@
 CONSTRUCT_TYPED_SFIELD(sfTakerGetsIssuer,       "TakerGetsIssuer",      UINT160,    4);
 
 // 256-bit (common)
-<<<<<<< HEAD
-CONSTRUCT_TYPED_SFIELD(sfLedgerHash,            "LedgerHash",           HASH256,    1);
-CONSTRUCT_TYPED_SFIELD(sfParentHash,            "ParentHash",           HASH256,    2);
-CONSTRUCT_TYPED_SFIELD(sfTransactionHash,       "TransactionHash",      HASH256,    3);
-CONSTRUCT_TYPED_SFIELD(sfAccountHash,           "AccountHash",          HASH256,    4);
-CONSTRUCT_TYPED_SFIELD(sfPreviousTxnID,         "PreviousTxnID",        HASH256,    5, SField::sMD_DeleteFinal);
-CONSTRUCT_TYPED_SFIELD(sfLedgerIndex,           "LedgerIndex",          HASH256,    6);
-CONSTRUCT_TYPED_SFIELD(sfWalletLocator,         "WalletLocator",        HASH256,    7);
-CONSTRUCT_TYPED_SFIELD(sfRootIndex,             "RootIndex",            HASH256,    8, SField::sMD_Always);
-CONSTRUCT_TYPED_SFIELD(sfAccountTxnID,          "AccountTxnID",         HASH256,    9);
-CONSTRUCT_TYPED_SFIELD(sfTokenID,               "TokenID",              HASH256,   10);
-CONSTRUCT_TYPED_SFIELD(sfEmitParentTxnID,       "EmitParentTxnID",      HASH256,   11);
-CONSTRUCT_TYPED_SFIELD(sfEmitNonce,             "EmitNonce",            HASH256,   12);
-CONSTRUCT_TYPED_SFIELD(sfEmitHookHash,          "EmitHookHash",         HASH256,   13);
-=======
 CONSTRUCT_TYPED_SFIELD(sfLedgerHash,            "LedgerHash",           UINT256,    1);
 CONSTRUCT_TYPED_SFIELD(sfParentHash,            "ParentHash",           UINT256,    2);
 CONSTRUCT_TYPED_SFIELD(sfTransactionHash,       "TransactionHash",      UINT256,    3);
@@ -228,7 +195,6 @@
 CONSTRUCT_TYPED_SFIELD(sfEmitParentTxnID,       "EmitParentTxnID",      UINT256,   11);
 CONSTRUCT_TYPED_SFIELD(sfEmitNonce,             "EmitNonce",            UINT256,   12);
 CONSTRUCT_TYPED_SFIELD(sfEmitHookHash,          "EmitHookHash",         UINT256,   13);
->>>>>>> 25474343
 
 // 256-bit (uncommon)
 CONSTRUCT_TYPED_SFIELD(sfBookDirectory,         "BookDirectory",        UINT256,   16);
@@ -236,21 +202,6 @@
 CONSTRUCT_TYPED_SFIELD(sfNickname,              "Nickname",             UINT256,   18);
 CONSTRUCT_TYPED_SFIELD(sfAmendment,             "Amendment",            UINT256,   19);
 //                                                                                 20 is currently unused
-<<<<<<< HEAD
-CONSTRUCT_TYPED_SFIELD(sfDigest,                "Digest",               HASH256,   21);
-CONSTRUCT_TYPED_SFIELD(sfChannel,               "Channel",              HASH256,   22);
-CONSTRUCT_TYPED_SFIELD(sfConsensusHash,         "ConsensusHash",        HASH256,   23);
-CONSTRUCT_TYPED_SFIELD(sfCheckID,               "CheckID",              HASH256,   24);
-CONSTRUCT_TYPED_SFIELD(sfValidatedHash,         "ValidatedHash",        HASH256,   25);
-CONSTRUCT_TYPED_SFIELD(sfPreviousPageMin,       "PreviousPageMin",      HASH256,   26);
-CONSTRUCT_TYPED_SFIELD(sfNextPageMin,           "NextPageMin",          HASH256,   27);
-CONSTRUCT_TYPED_SFIELD(sfBuyOffer,              "BuyOffer",             HASH256,   28);
-CONSTRUCT_TYPED_SFIELD(sfSellOffer,             "SellOffer",            HASH256,   29);
-CONSTRUCT_TYPED_SFIELD(sfHookStateKey,          "HookStateKey",         HASH256,   30);
-CONSTRUCT_TYPED_SFIELD(sfHookHash,              "HookHash",             HASH256,   31);
-CONSTRUCT_TYPED_SFIELD(sfHookNamespace,         "HookNamespace",        HASH256,   32);
-CONSTRUCT_TYPED_SFIELD(sfHookSetTxnID,          "HookSetTxnID",         HASH256,   33);
-=======
 CONSTRUCT_TYPED_SFIELD(sfDigest,                "Digest",               UINT256,   21);
 CONSTRUCT_TYPED_SFIELD(sfChannel,               "Channel",              UINT256,   22);
 CONSTRUCT_TYPED_SFIELD(sfConsensusHash,         "ConsensusHash",        UINT256,   23);
@@ -264,7 +215,6 @@
 CONSTRUCT_TYPED_SFIELD(sfHookHash,              "HookHash",             UINT256,   31);
 CONSTRUCT_TYPED_SFIELD(sfHookNamespace,         "HookNamespace",        UINT256,   32);
 CONSTRUCT_TYPED_SFIELD(sfHookSetTxnID,          "HookSetTxnID",         UINT256,   33);
->>>>>>> 25474343
 
 // currency amount (common)
 CONSTRUCT_TYPED_SFIELD(sfAmount,                "Amount",               AMOUNT,     1);
@@ -282,12 +232,8 @@
 CONSTRUCT_TYPED_SFIELD(sfMinimumOffer,          "MinimumOffer",         AMOUNT,    16);
 CONSTRUCT_TYPED_SFIELD(sfRippleEscrow,          "RippleEscrow",         AMOUNT,    17);
 CONSTRUCT_TYPED_SFIELD(sfDeliveredAmount,       "DeliveredAmount",      AMOUNT,    18);
-<<<<<<< HEAD
-CONSTRUCT_TYPED_SFIELD(sfBrokerFee,             "BrokerFee",            AMOUNT,    19);
+CONSTRUCT_TYPED_SFIELD(sfNFTokenBrokerFee,      "NFTokenBrokerFee",     AMOUNT,    19);
 CONSTRUCT_TYPED_SFIELD(sfHookCallbackFee,       "HookCallbackFee",      AMOUNT,    20);
-=======
-CONSTRUCT_TYPED_SFIELD(sfNFTokenBrokerFee,      "NFTokenBrokerFee",     AMOUNT,    19);
->>>>>>> 25474343
 
 // variable length (common)
 CONSTRUCT_TYPED_SFIELD(sfPublicKey,             "PublicKey",            VL,         1);
@@ -326,13 +272,8 @@
 CONSTRUCT_TYPED_SFIELD(sfUnauthorize,           "Unauthorize",          ACCOUNT,    6);
 //                                                                                  7 is currently unused
 CONSTRUCT_TYPED_SFIELD(sfRegularKey,            "RegularKey",           ACCOUNT,    8);
-<<<<<<< HEAD
-CONSTRUCT_TYPED_SFIELD(sfMinter,                "Minter",               ACCOUNT,    9);
-CONSTRUCT_TYPED_SFIELD(sfEmitCallback,          "EmitCallback",         ACCOUNT,    10);
-=======
 CONSTRUCT_TYPED_SFIELD(sfNFTokenMinter,         "NFTokenMinter",        ACCOUNT,    9);
 CONSTRUCT_TYPED_SFIELD(sfEmitCallback,          "EmitCallback",         ACCOUNT,   10);
->>>>>>> 25474343
 
 // account (uncommon)
 CONSTRUCT_TYPED_SFIELD(sfHookAccount,           "HookAccount",          ACCOUNT,   16);
@@ -341,12 +282,8 @@
 CONSTRUCT_TYPED_SFIELD(sfIndexes,               "Indexes",              VECTOR256,  1, SField::sMD_Never);
 CONSTRUCT_TYPED_SFIELD(sfHashes,                "Hashes",               VECTOR256,  2);
 CONSTRUCT_TYPED_SFIELD(sfAmendments,            "Amendments",           VECTOR256,  3);
-<<<<<<< HEAD
-CONSTRUCT_TYPED_SFIELD(sfTokenOffers,           "TokenOffers",          VECTOR256,  4);
+CONSTRUCT_TYPED_SFIELD(sfNFTokenOffers,         "NFTokenOffers",        VECTOR256,  4);
 CONSTRUCT_TYPED_SFIELD(sfHookNamespaces,        "HookNamespaces",       VECTOR256,  5);
-=======
-CONSTRUCT_TYPED_SFIELD(sfNFTokenOffers,         "NFTokenOffers",        VECTOR256,  4);
->>>>>>> 25474343
 
 // path set
 CONSTRUCT_UNTYPED_SFIELD(sfPaths,               "Paths",                PATHSET,    1);
@@ -363,11 +300,7 @@
 CONSTRUCT_UNTYPED_SFIELD(sfTemplateEntry,       "TemplateEntry",        OBJECT,     9);
 CONSTRUCT_UNTYPED_SFIELD(sfMemo,                "Memo",                 OBJECT,    10);
 CONSTRUCT_UNTYPED_SFIELD(sfSignerEntry,         "SignerEntry",          OBJECT,    11);
-<<<<<<< HEAD
-CONSTRUCT_UNTYPED_SFIELD(sfNonFungibleToken,    "NonFungibleToken",     OBJECT,    12);
-=======
 CONSTRUCT_UNTYPED_SFIELD(sfNFToken,             "NFToken",              OBJECT,    12);
->>>>>>> 25474343
 CONSTRUCT_UNTYPED_SFIELD(sfEmitDetails,         "EmitDetails",          OBJECT,    13);
 CONSTRUCT_UNTYPED_SFIELD(sfHook,                "Hook",                 OBJECT,    14);
 
@@ -392,11 +325,7 @@
 CONSTRUCT_UNTYPED_SFIELD(sfSufficient,          "Sufficient",           ARRAY,      7);
 CONSTRUCT_UNTYPED_SFIELD(sfAffectedNodes,       "AffectedNodes",        ARRAY,      8);
 CONSTRUCT_UNTYPED_SFIELD(sfMemos,               "Memos",                ARRAY,      9);
-<<<<<<< HEAD
-CONSTRUCT_UNTYPED_SFIELD(sfNonFungibleTokens,   "NonFungibleTokens",    ARRAY,     10);
-=======
 CONSTRUCT_UNTYPED_SFIELD(sfNFTokens,            "NFTokens",             ARRAY,     10);
->>>>>>> 25474343
 CONSTRUCT_UNTYPED_SFIELD(sfHooks,               "Hooks",                ARRAY,     11);
 
 // array of objects (uncommon)
@@ -433,7 +362,7 @@
     knownCodeToField[fieldCode] = this;
 }
 
-SField::SField(private_access_tag_t, int fc, bool)
+SField::SField(private_access_tag_t, int fc)
     : fieldCode(fc)
     , fieldType(STI_UNKNOWN)
     , fieldValue(0)
