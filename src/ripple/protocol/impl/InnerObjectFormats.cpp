--- conflicted
+++ resolved
@@ -63,7 +63,6 @@
             {sfPublicKey, soeREQUIRED},
             {sfFirstLedgerSequence, soeREQUIRED},
         });
-<<<<<<< HEAD
     
     add(sfHookExecution.jsonName.c_str(),
         sfHookExecution.getCode(),
@@ -119,7 +118,6 @@
             {sfHookParameterValue,  soeREQUIRED}
         });
 
-=======
 
     add(sfNFToken.jsonName.c_str(),
         sfNFToken.getCode(),
@@ -127,7 +125,6 @@
             {sfNFTokenID, soeREQUIRED},
             {sfURI, soeOPTIONAL},
         });
->>>>>>> 25474343
 }
 
 InnerObjectFormats const&
