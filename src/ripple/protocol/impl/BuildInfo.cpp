--- conflicted
+++ resolved
@@ -35,11 +35,7 @@
     //
     //  The build version number (edit this for each release)
     //
-<<<<<<< HEAD
-        "0.28.0-b22"
-=======
         "0.28.0-rc1"
->>>>>>> ba737d7e
     //
     //  Must follow the format described here:
     //
