--- conflicted
+++ resolved
@@ -337,12 +337,9 @@
 extern uint256 const featureExpandedSignerList;
 extern uint256 const featureNonFungibleTokensV1;
 extern uint256 const fixNFTokenDirV1;
-<<<<<<< HEAD
 extern uint256 const featurePaychanAndEscrowForTokens;
-=======
 extern uint256 const fixNFTokenNegOffer;
 extern uint256 const featureNonFungibleTokensV1_1;
->>>>>>> e5275b85
 
 }  // namespace ripple
 
