//------------------------------------------------------------------------------
/*
    This file is part of rippled: https://github.com/ripple/rippled
    Copyright (c) 2012, 2013 Ripple Labs Inc.

    Permission to use, copy, modify, and/or distribute this software for any
    purpose  with  or without fee is hereby granted, provided that the above
    copyright notice and this permission notice appear in all copies.

    THE  SOFTWARE IS PROVIDED "AS IS" AND THE AUTHOR DISCLAIMS ALL WARRANTIES
    WITH  REGARD  TO  THIS  SOFTWARE  INCLUDING  ALL  IMPLIED  WARRANTIES  OF
    MERCHANTABILITY  AND  FITNESS. IN NO EVENT SHALL THE AUTHOR BE LIABLE FOR
    ANY  SPECIAL ,  DIRECT, INDIRECT, OR CONSEQUENTIAL DAMAGES OR ANY DAMAGES
    WHATSOEVER  RESULTING  FROM  LOSS  OF USE, DATA OR PROFITS, WHETHER IN AN
    ACTION  OF  CONTRACT, NEGLIGENCE OR OTHER TORTIOUS ACTION, ARISING OUT OF
    OR IN CONNECTION WITH THE USE OR PERFORMANCE OF THIS SOFTWARE.
*/
//==============================================================================

#ifndef RIPPLE_PROTOCOL_FEATURE_H_INCLUDED
#define RIPPLE_PROTOCOL_FEATURE_H_INCLUDED

#include <ripple/basics/base_uint.h>
#include <boost/container/flat_map.hpp>
#include <array>
#include <bitset>
#include <optional>
#include <string>

/**
 * @page Feature How to add new features
 *
 * Steps required to add new features to the code:
 *
 * 1) In this file, increment `numFeatures` and add a uint256 declaration
 *    for the feature at the bottom
 * 2) Add a uint256 definition for the feature to the corresponding source
 *    file (Feature.cpp). Use `registerFeature` to create the feature with
 *    the feature's name, `Supported::no`, and `DefaultVote::no`. This
 *    should be the only place the feature's name appears in code as a string.
 * 3) Use the uint256 as the parameter to `view.rules.enabled()` to
 *    control flow into new code that this feature limits.
 * 4) If the feature development is COMPLETE, and the feature is ready to be
 *    SUPPORTED, change the `registerFeature` parameter to Supported::yes.
 * 5) When the feature is ready to be ENABLED, change the `registerFeature`
 *    parameter to `DefaultVote::yes`.
 * In general, any newly supported amendments (`Supported::yes`) should have
 * a `DefaultVote::no` for at least one full release cycle. High priority
 * bug fixes can be an exception to this rule of thumb.
 *
 * When a feature has been enabled for several years, the conditional code
 * may be removed, and the feature "retired". To retire a feature:
 * 1) Remove the uint256 declaration from this file.
 * 2) MOVE the uint256 definition in Feature.cpp to the "retired features"
 *    section at the end of the file.
 * 3) CHANGE the name of the variable to start with "retired".
 * 4) CHANGE the parameters of the `registerFeature` call to `Supported::yes`
 *    and `DefaultVote::no`.
 * The feature must remain registered and supported indefinitely because it
 * still exists in the ledger, but there is no need to vote for it because
 * there's nothing to vote for. If it is removed completely from the code, any
 * instances running that code will get amendment blocked. Removing the
 * feature from the ledger is beyond the scope of these instructions.
 *
 */

namespace ripple {

enum class DefaultVote : bool { no = false, yes };

namespace detail {

// This value SHOULD be equal to the number of amendments registered in
// Feature.cpp. Because it's only used to reserve storage, and determine how
// large to make the FeatureBitset, it MAY be larger. It MUST NOT be less than
// the actual number of amendments. A LogicError on startup will verify this.
<<<<<<< HEAD
static constexpr std::size_t numFeatures = 47;
=======
static constexpr std::size_t numFeatures = 48;
>>>>>>> 25474343

/** Amendments that this server supports and the default voting behavior.
   Whether they are enabled depends on the Rules defined in the validated
   ledger */
std::map<std::string, DefaultVote> const&
supportedAmendments();

/** Amendments that this server won't vote for by default.

    This function is only used in unit tests.
*/
std::size_t
numDownVotedAmendments();

/** Amendments that this server will vote for by default.

    This function is only used in unit tests.
*/
std::size_t
numUpVotedAmendments();

}  // namespace detail

std::optional<uint256>
getRegisteredFeature(std::string const& name);

size_t
featureToBitsetIndex(uint256 const& f);

uint256
bitsetIndexToFeature(size_t i);

std::string
featureToName(uint256 const& f);

class FeatureBitset : private std::bitset<detail::numFeatures>
{
    using base = std::bitset<detail::numFeatures>;

    template <class... Fs>
    void
    initFromFeatures(uint256 const& f, Fs&&... fs)
    {
        set(f);
        if constexpr (sizeof...(fs) > 0)
            initFromFeatures(std::forward<Fs>(fs)...);
    }

public:
    using base::bitset;
    using base::operator==;
    using base::operator!=;

    using base::all;
    using base::any;
    using base::count;
    using base::flip;
    using base::none;
    using base::reset;
    using base::set;
    using base::size;
    using base::test;
    using base::operator[];
    using base::to_string;
    using base::to_ullong;
    using base::to_ulong;

    FeatureBitset() = default;

    explicit FeatureBitset(base const& b) : base(b)
    {
        assert(b.count() == count());
    }

    template <class... Fs>
    explicit FeatureBitset(uint256 const& f, Fs&&... fs)
    {
        initFromFeatures(f, std::forward<Fs>(fs)...);
        assert(count() == (sizeof...(fs) + 1));
    }

    template <class Col>
    explicit FeatureBitset(Col const& fs)
    {
        for (auto const& f : fs)
            set(featureToBitsetIndex(f));
        assert(fs.size() == count());
    }

    auto
    operator[](uint256 const& f)
    {
        return base::operator[](featureToBitsetIndex(f));
    }

    auto
    operator[](uint256 const& f) const
    {
        return base::operator[](featureToBitsetIndex(f));
    }

    FeatureBitset&
    set(uint256 const& f, bool value = true)
    {
        base::set(featureToBitsetIndex(f), value);
        return *this;
    }

    FeatureBitset&
    reset(uint256 const& f)
    {
        base::reset(featureToBitsetIndex(f));
        return *this;
    }

    FeatureBitset&
    flip(uint256 const& f)
    {
        base::flip(featureToBitsetIndex(f));
        return *this;
    }

    FeatureBitset&
    operator&=(FeatureBitset const& rhs)
    {
        base::operator&=(rhs);
        return *this;
    }

    FeatureBitset&
    operator|=(FeatureBitset const& rhs)
    {
        base::operator|=(rhs);
        return *this;
    }

    FeatureBitset
    operator~() const
    {
        return FeatureBitset{base::operator~()};
    }

    friend FeatureBitset
    operator&(FeatureBitset const& lhs, FeatureBitset const& rhs)
    {
        return FeatureBitset{
            static_cast<base const&>(lhs) & static_cast<base const&>(rhs)};
    }

    friend FeatureBitset
    operator&(FeatureBitset const& lhs, uint256 const& rhs)
    {
        return lhs & FeatureBitset{rhs};
    }

    friend FeatureBitset
    operator&(uint256 const& lhs, FeatureBitset const& rhs)
    {
        return FeatureBitset{lhs} & rhs;
    }

    friend FeatureBitset
    operator|(FeatureBitset const& lhs, FeatureBitset const& rhs)
    {
        return FeatureBitset{
            static_cast<base const&>(lhs) | static_cast<base const&>(rhs)};
    }

    friend FeatureBitset
    operator|(FeatureBitset const& lhs, uint256 const& rhs)
    {
        return lhs | FeatureBitset{rhs};
    }

    friend FeatureBitset
    operator|(uint256 const& lhs, FeatureBitset const& rhs)
    {
        return FeatureBitset{lhs} | rhs;
    }

    friend FeatureBitset
    operator^(FeatureBitset const& lhs, FeatureBitset const& rhs)
    {
        return FeatureBitset{
            static_cast<base const&>(lhs) ^ static_cast<base const&>(rhs)};
    }

    friend FeatureBitset
    operator^(FeatureBitset const& lhs, uint256 const& rhs)
    {
        return lhs ^ FeatureBitset { rhs };
    }

    friend FeatureBitset
    operator^(uint256 const& lhs, FeatureBitset const& rhs)
    {
        return FeatureBitset{lhs} ^ rhs;
    }

    // set difference
    friend FeatureBitset
    operator-(FeatureBitset const& lhs, FeatureBitset const& rhs)
    {
        return lhs & ~rhs;
    }

    friend FeatureBitset
    operator-(FeatureBitset const& lhs, uint256 const& rhs)
    {
        return lhs - FeatureBitset{rhs};
    }

    friend FeatureBitset
    operator-(uint256 const& lhs, FeatureBitset const& rhs)
    {
        return FeatureBitset{lhs} - rhs;
    }
};

template <class F>
void
foreachFeature(FeatureBitset bs, F&& f)
{
    for (size_t i = 0; i < bs.size(); ++i)
        if (bs[i])
            f(bitsetIndexToFeature(i));
}

extern uint256 const featureOwnerPaysFee;
extern uint256 const featureFlow;
extern uint256 const featureFlowCross;
extern uint256 const featureCryptoConditionsSuite;
extern uint256 const fix1513;
extern uint256 const featureDepositAuth;
extern uint256 const featureChecks;
extern uint256 const fix1571;
extern uint256 const fix1543;
extern uint256 const fix1623;
extern uint256 const featureDepositPreauth;
extern uint256 const fix1515;
extern uint256 const fix1578;
extern uint256 const featureMultiSignReserve;
extern uint256 const fixTakerDryOfferRemoval;
extern uint256 const fixMasterKeyAsRegularKey;
extern uint256 const fixCheckThreading;
extern uint256 const fixPayChanRecipientOwnerDir;
extern uint256 const featureDeletableAccounts;
extern uint256 const fixQualityUpperBound;
extern uint256 const featureRequireFullyCanonicalSig;
extern uint256 const fix1781;
extern uint256 const featureHardenedValidations;
extern uint256 const fixAmendmentMajorityCalc;
extern uint256 const featureNegativeUNL;
extern uint256 const featureTicketBatch;
extern uint256 const featureFlowSortStrands;
extern uint256 const fixSTAmountCanonicalize;
extern uint256 const fixRmSmallIncreasedQOffers;
extern uint256 const featureCheckCashMakesTrustLine;
<<<<<<< HEAD
extern uint256 const featureHooks;
extern uint256 const featureExpandedSignerList;
=======
extern uint256 const featureNonFungibleTokensV1;
extern uint256 const featureExpandedSignerList;
extern uint256 const fixNFTokenDirV1;
>>>>>>> 25474343

}  // namespace ripple

#endif<|MERGE_RESOLUTION|>--- conflicted
+++ resolved
@@ -74,11 +74,7 @@
 // Feature.cpp. Because it's only used to reserve storage, and determine how
 // large to make the FeatureBitset, it MAY be larger. It MUST NOT be less than
 // the actual number of amendments. A LogicError on startup will verify this.
-<<<<<<< HEAD
-static constexpr std::size_t numFeatures = 47;
-=======
-static constexpr std::size_t numFeatures = 48;
->>>>>>> 25474343
+static constexpr std::size_t numFeatures = 49;
 
 /** Amendments that this server supports and the default voting behavior.
    Whether they are enabled depends on the Rules defined in the validated
@@ -337,14 +333,10 @@
 extern uint256 const fixSTAmountCanonicalize;
 extern uint256 const fixRmSmallIncreasedQOffers;
 extern uint256 const featureCheckCashMakesTrustLine;
-<<<<<<< HEAD
 extern uint256 const featureHooks;
 extern uint256 const featureExpandedSignerList;
-=======
 extern uint256 const featureNonFungibleTokensV1;
-extern uint256 const featureExpandedSignerList;
 extern uint256 const fixNFTokenDirV1;
->>>>>>> 25474343
 
 }  // namespace ripple
 
