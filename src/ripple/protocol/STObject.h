//------------------------------------------------------------------------------
/*
    This file is part of rippled: https://github.com/ripple/rippled
    Copyright (c) 2012, 2013 Ripple Labs Inc.

    Permission to use, copy, modify, and/or distribute this software for any
    purpose  with  or without fee is hereby granted, provided that the above
    copyright notice and this permission notice appear in all copies.

    THE  SOFTWARE IS PROVIDED "AS IS" AND THE AUTHOR DISCLAIMS ALL WARRANTIES
    WITH  REGARD  TO  THIS  SOFTWARE  INCLUDING  ALL  IMPLIED  WARRANTIES  OF
    MERCHANTABILITY  AND  FITNESS. IN NO EVENT SHALL THE AUTHOR BE LIABLE FOR
    ANY  SPECIAL ,  DIRECT, INDIRECT, OR CONSEQUENTIAL DAMAGES OR ANY DAMAGES
    WHATSOEVER  RESULTING  FROM  LOSS  OF USE, DATA OR PROFITS, WHETHER IN AN
    ACTION  OF  CONTRACT, NEGLIGENCE OR OTHER TORTIOUS ACTION, ARISING OUT OF
    OR IN CONNECTION WITH THE USE OR PERFORMANCE OF THIS SOFTWARE.
*/
//==============================================================================

#ifndef RIPPLE_PROTOCOL_STOBJECT_H_INCLUDED
#define RIPPLE_PROTOCOL_STOBJECT_H_INCLUDED

#include <ripple/basics/CountedObject.h>
#include <ripple/basics/FeeUnits.h>
#include <ripple/basics/Slice.h>
#include <ripple/basics/chrono.h>
#include <ripple/basics/contract.h>
#include <ripple/protocol/HashPrefix.h>
#include <ripple/protocol/SOTemplate.h>
#include <ripple/protocol/STAmount.h>
#include <ripple/protocol/STPathSet.h>
#include <ripple/protocol/STVector256.h>
#include <ripple/protocol/impl/STVar.h>
#include <boost/iterator/transform_iterator.hpp>
#include <cassert>
#include <optional>
#include <stdexcept>
#include <type_traits>
#include <utility>

namespace ripple {

class STArray;

inline void
throwFieldNotFound(SField const& field)
{
    Throw<std::runtime_error>("Field not found: " + field.getName());
}

class STObject : public STBase, public CountedObject<STObject>
{
    // Proxy value for a STBase derived class
    template <class T>
    class Proxy;
    template <class T>
    class ValueProxy;
    template <class T>
    class OptionalProxy;

    struct Transform
    {
        explicit Transform() = default;

        using argument_type = detail::STVar;
        using result_type = STBase;

        STBase const&
        operator()(detail::STVar const& e) const;
    };

    using list_type = std::vector<detail::STVar>;

    list_type v_;
    SOTemplate const* mType;

public:
    using iterator = boost::
        transform_iterator<Transform, STObject::list_type::const_iterator>;

    virtual ~STObject() = default;
    STObject(STObject const&) = default;
    STObject&
    operator=(STObject const&) = default;
    STObject(STObject&&);
    STObject&
    operator=(STObject&& other);

    STObject(const SOTemplate& type, SField const& name);
    STObject(const SOTemplate& type, SerialIter& sit, SField const& name);
    STObject(SerialIter& sit, SField const& name, int depth = 0);
    STObject(SerialIter&& sit, SField const& name);
    explicit STObject(SField const& name);

    iterator
    begin() const;

    iterator
    end() const;

    bool
    empty() const;

    void
    reserve(std::size_t n);

    void
    applyTemplate(const SOTemplate& type);

    void
    applyTemplateFromSField(SField const&);

    bool
    isFree() const;

    void
    set(const SOTemplate&);

    bool
    set(SerialIter& u, int depth = 0);

    SerializedTypeID
    getSType() const override;

    bool
    isEquivalent(const STBase& t) const override;

    bool
    isDefault() const override;

    void
    add(Serializer& s) const override;

    std::string
    getFullText() const override;

    std::string
    getText() const override;

    // TODO(tom): options should be an enum.
    Json::Value
    getJson(JsonOptions options) const override;

    void
    addWithoutSigningFields(Serializer& s) const;

    Serializer
    getSerializer() const;

    template <class... Args>
    std::size_t
    emplace_back(Args&&... args);

    int
    getCount() const;

    bool setFlag(std::uint32_t);
    bool clearFlag(std::uint32_t);
    bool isFlag(std::uint32_t) const;

    std::uint32_t
    getFlags() const;

    uint256
    getHash(HashPrefix prefix) const;

    uint256
    getSigningHash(HashPrefix prefix) const;

    const STBase&
    peekAtIndex(int offset) const;

    STBase&
    getIndex(int offset);

    const STBase*
    peekAtPIndex(int offset) const;

    STBase*
    getPIndex(int offset);

    int
    getFieldIndex(SField const& field) const;

    SField const&
    getFieldSType(int index) const;

    const STBase&
    peekAtField(SField const& field) const;

    STBase&
    getField(SField const& field);

    const STBase*
    peekAtPField(SField const& field) const;

    STBase*
    getPField(SField const& field, bool createOkay = false);

    // these throw if the field type doesn't match, or return default values
    // if the field is optional but not present
    unsigned char
    getFieldU8(SField const& field) const;
    std::uint16_t
    getFieldU16(SField const& field) const;
    std::uint32_t
    getFieldU32(SField const& field) const;
    std::uint64_t
    getFieldU64(SField const& field) const;
    uint128
    getFieldH128(SField const& field) const;

    uint160
    getFieldH160(SField const& field) const;
    uint256
    getFieldH256(SField const& field) const;
    AccountID
    getAccountID(SField const& field) const;

    Blob
    getFieldVL(SField const& field) const;
    STAmount const&
    getFieldAmount(SField const& field) const;
    STPathSet const&
    getFieldPathSet(SField const& field) const;
    const STVector256&
    getFieldV256(SField const& field) const;
    const STArray&
    getFieldArray(SField const& field) const;

    /** Get the value of a field.
        @param A TypedField built from an SField value representing the desired
            object field. In typical use, the TypedField will be implicitly
            constructed.
        @return The value of the specified field.
        @throws STObject::FieldErr if the field is not present.
    */
    template <class T>
    typename T::value_type
    operator[](TypedField<T> const& f) const;

    /** Get the value of a field as a std::optional

        @param An OptionaledField built from an SField value representing the
           desired object field. In typical use, the OptionaledField will be
           constructed by using the ~ operator on an SField.
        @return std::nullopt if the field is not present, else the value of
           the specified field.
    */
    template <class T>
    std::optional<std::decay_t<typename T::value_type>>
    operator[](OptionaledField<T> const& of) const;

    /** Get a modifiable field value.
        @param A TypedField built from an SField value representing the desired
            object field. In typical use, the TypedField will be implicitly
            constructed.
        @return A modifiable reference to the value of the specified field.
        @throws STObject::FieldErr if the field is not present.
    */
    template <class T>
    ValueProxy<T>
    operator[](TypedField<T> const& f);

    /** Return a modifiable field value as std::optional

        @param An OptionaledField built from an SField value representing the
            desired object field. In typical use, the OptionaledField will be
            constructed by using the ~ operator on an SField.
        @return Transparent proxy object to an `optional` holding a modifiable
            reference to the value of the specified field. Returns
            std::nullopt if the field is not present.
    */
    template <class T>
    OptionalProxy<T>
    operator[](OptionaledField<T> const& of);

    /** Get the value of a field.
        @param A TypedField built from an SField value representing the desired
            object field. In typical use, the TypedField will be implicitly
            constructed.
        @return The value of the specified field.
        @throws STObject::FieldErr if the field is not present.
    */
    template <class T>
    typename T::value_type
    at(TypedField<T> const& f) const;

    /** Get the value of a field as std::optional

        @param An OptionaledField built from an SField value representing the
           desired object field. In typical use, the OptionaledField will be
           constructed by using the ~ operator on an SField.
        @return std::nullopt if the field is not present, else the value of
           the specified field.
    */
    template <class T>
    std::optional<std::decay_t<typename T::value_type>>
    at(OptionaledField<T> const& of) const;

    /** Get a modifiable field value.
        @param A TypedField built from an SField value representing the desired
            object field. In typical use, the TypedField will be implicitly
            constructed.
        @return A modifiable reference to the value of the specified field.
        @throws STObject::FieldErr if the field is not present.
    */
    template <class T>
    ValueProxy<T>
    at(TypedField<T> const& f);

    /** Return a modifiable field value as std::optional

        @param An OptionaledField built from an SField value representing the
            desired object field. In typical use, the OptionaledField will be
            constructed by using the ~ operator on an SField.
        @return Transparent proxy object to an `optional` holding a modifiable
            reference to the value of the specified field. Returns
            std::nullopt if the field is not present.
    */
    template <class T>
    OptionalProxy<T>
    at(OptionaledField<T> const& of);

    /** Set a field.
        if the field already exists, it is replaced.
    */
    void
    set(std::unique_ptr<STBase> v);

    void
    set(STBase* v);

    void
    setFieldU8(SField const& field, unsigned char);
    void
    setFieldU16(SField const& field, std::uint16_t);
    void
    setFieldU32(SField const& field, std::uint32_t);
    void
    setFieldU64(SField const& field, std::uint64_t);
    void
    setFieldH128(SField const& field, uint128 const&);
    void
    setFieldH256(SField const& field, uint256 const&);
    void
    setFieldVL(SField const& field, Blob const&);
    void
    setFieldVL(SField const& field, Slice const&);

    void
    setAccountID(SField const& field, AccountID const&);

    void
    setFieldAmount(SField const& field, STAmount const&);
    void
    setFieldPathSet(SField const& field, STPathSet const&);
    void
    setFieldV256(SField const& field, STVector256 const& v);
    void
    setFieldArray(SField const& field, STArray const& v);

    template <class Tag>
    void
<<<<<<< HEAD
    setFieldH160(SField const& field, base_uint<160, Tag> const& v)
    {
        STBase* rf = getPField(field, true);

        if (!rf)
            throwFieldNotFound(field);

        if (rf->getSType() == STI_NOTPRESENT)
            rf = makeFieldPresent(field);

        using Bits = STBitString<160>;
        if (auto cf = dynamic_cast<Bits*>(rf))
            cf->setValue(v);
        else
            Throw<std::runtime_error>("Wrong field type " + field.fieldName);
    }
=======
    setFieldH160(SField const& field, base_uint<160, Tag> const& v);
>>>>>>> 1a8eb5e6

    STObject&
    peekFieldObject(SField const& field);
    STArray&
    peekFieldArray(SField const& field);

    bool
    isFieldPresent(SField const& field) const;
    STBase*
    makeFieldPresent(SField const& field);
    void
    makeFieldAbsent(SField const& field);
    bool
    delField(SField const& field);
    void
    delField(int index);

    bool
    hasMatchingEntry(const STBase&);

    bool
    operator==(const STObject& o) const;
    bool
    operator!=(const STObject& o) const;

    class FieldErr;

private:
    enum WhichFields : bool {
        // These values are carefully chosen to do the right thing if passed
        // to SField::shouldInclude (bool)
        omitSigningFields = false,
        withAllFields = true
    };

    void
    add(Serializer& s, WhichFields whichFields) const;

    // Sort the entries in an STObject into the order that they will be
    // serialized.  Note: they are not sorted into pointer value order, they
    // are sorted by SField::fieldCode.
    static std::vector<STBase const*>
    getSortedFields(STObject const& objToSort, WhichFields whichFields);

    // Implementation for getting (most) fields that return by value.
    //
    // The remove_cv and remove_reference are necessitated by the STBitString
    // types.  Their value() returns by const ref.  We return those types
    // by value.
    template <
        typename T,
        typename V = typename std::remove_cv<typename std::remove_reference<
            decltype(std::declval<T>().value())>::type>::type>
    V
<<<<<<< HEAD
    getFieldByValue(SField const& field) const
    {
        const STBase* rf = peekAtPField(field);

        if (!rf)
            throwFieldNotFound(field);

        SerializedTypeID id = rf->getSType();

        if (id == STI_NOTPRESENT)
            return V();  // optional field not present

        const T* cf = dynamic_cast<const T*>(rf);

        if (!cf)
            Throw<std::runtime_error>("Wrong field type " + field.fieldName);

        return cf->value();
    }
=======
    getFieldByValue(SField const& field) const;
>>>>>>> 1a8eb5e6

    // Implementations for getting (most) fields that return by const reference.
    //
    // If an absent optional field is deserialized we don't have anything
    // obvious to return.  So we insist on having the call provide an
    // 'empty' value we return in that circumstance.
    template <typename T, typename V>
    V const&
    getFieldByConstRef(SField const& field, V const& empty) const;

    // Implementation for setting most fields with a setValue() method.
    template <typename T, typename V>
    void
    setFieldUsingSetValue(SField const& field, V value);

    // Implementation for setting fields using assignment
    template <typename T>
    void
    setFieldUsingAssignment(SField const& field, T const& value);

    // Implementation for peeking STObjects and STArrays
    template <typename T>
    T&
    peekField(SField const& field);

    STBase*
    copy(std::size_t n, void* buf) const override;
    STBase*
    move(std::size_t n, void* buf) override;

    friend class detail::STVar;
};

//------------------------------------------------------------------------------

<<<<<<< HEAD
        if (!cf)
            Throw<std::runtime_error>("Wrong field type " + field.fieldName);
=======
template <class T>
class STObject::Proxy
{
protected:
    using value_type = typename T::value_type;
>>>>>>> 1a8eb5e6

    STObject* st_;
    SOEStyle style_;
    TypedField<T> const* f_;

    Proxy(Proxy const&) = default;

    Proxy(STObject* st, TypedField<T> const* f);

    value_type
    value() const;

    T const*
    find() const;

    template <class U>
    void
    assign(U&& u);
};

template <class T>
class STObject::ValueProxy : private Proxy<T>
{
private:
    using value_type = typename T::value_type;

public:
    ValueProxy(ValueProxy const&) = default;
    ValueProxy&
    operator=(ValueProxy const&) = delete;

    template <class U>
    std::enable_if_t<std::is_assignable_v<T, U>, ValueProxy&>
    operator=(U&& u);

    operator value_type() const;

private:
    friend class STObject;

    ValueProxy(STObject* st, TypedField<T> const* f);
};

template <class T>
class STObject::OptionalProxy : private Proxy<T>
{
private:
    using value_type = typename T::value_type;

    using optional_type = std::optional<typename std::decay<value_type>::type>;

public:
    OptionalProxy(OptionalProxy const&) = default;
    OptionalProxy&
    operator=(OptionalProxy const&) = delete;

    /** Returns `true` if the field is set.

        Fields with soeDEFAULT and set to the
        default value will return `true`
    */
    explicit operator bool() const noexcept;

    /** Return the contained value

        Throws:

            STObject::FieldErr if !engaged()
    */
    value_type
    operator*() const;

    operator optional_type() const;

<<<<<<< HEAD
        if (!cf)
            Throw<std::runtime_error>("Wrong field type " + field.fieldName);
=======
    /** Explicit conversion to std::optional */
    optional_type
    operator~() const;
>>>>>>> 1a8eb5e6

    friend bool
    operator==(OptionalProxy const& lhs, std::nullopt_t) noexcept
    {
        return !lhs.engaged();
    }

    friend bool
    operator==(std::nullopt_t, OptionalProxy const& rhs) noexcept
    {
        return rhs == std::nullopt;
    }

    friend bool
    operator==(OptionalProxy const& lhs, optional_type const& rhs) noexcept
    {
        if (!lhs.engaged())
            return !rhs;
        if (!rhs)
            return false;
        return *lhs == *rhs;
    }

    friend bool
    operator==(optional_type const& lhs, OptionalProxy const& rhs) noexcept
    {
        return rhs == lhs;
    }

    friend bool
    operator==(OptionalProxy const& lhs, OptionalProxy const& rhs) noexcept
    {
        if (lhs.engaged() != rhs.engaged())
            return false;
        return !lhs.engaged() || *lhs == *rhs;
    }

    friend bool
    operator!=(OptionalProxy const& lhs, std::nullopt_t) noexcept
    {
        return !(lhs == std::nullopt);
    }

    friend bool
    operator!=(std::nullopt_t, OptionalProxy const& rhs) noexcept
    {
        return !(rhs == std::nullopt);
    }

<<<<<<< HEAD
        if (!cf)
            Throw<std::runtime_error>("Wrong field type " + field.fieldName);
=======
    friend bool
    operator!=(OptionalProxy const& lhs, optional_type const& rhs) noexcept
    {
        return !(lhs == rhs);
    }
>>>>>>> 1a8eb5e6

    friend bool
    operator!=(optional_type const& lhs, OptionalProxy const& rhs) noexcept
    {
        return !(lhs == rhs);
    }

    friend bool
    operator!=(OptionalProxy const& lhs, OptionalProxy const& rhs) noexcept
    {
        return !(lhs == rhs);
    }

    // Emulate std::optional::value_or
    value_type
    value_or(value_type val) const;

    OptionalProxy&
    operator=(std::nullopt_t const&);
    OptionalProxy&
    operator=(optional_type&& v);
    OptionalProxy&
    operator=(optional_type const& v);

    template <class U>
    std::enable_if_t<std::is_assignable_v<T, U>, OptionalProxy&>
    operator=(U&& u);

<<<<<<< HEAD
        if (!cf)
            Throw<std::runtime_error>("Wrong field type " + field.fieldName);
=======
private:
    friend class STObject;
>>>>>>> 1a8eb5e6

    OptionalProxy(STObject* st, TypedField<T> const* f);

    bool
    engaged() const noexcept;

    void
    disengage();

    optional_type
    optional_value() const;
};

class STObject::FieldErr : public std::runtime_error
{
    using std::runtime_error::runtime_error;
};

template <class T>
STObject::Proxy<T>::Proxy(STObject* st, TypedField<T> const* f) : st_(st), f_(f)
{
    if (st_->mType)
    {
        // STObject has associated template
        if (!st_->peekAtPField(*f_))
            Throw<STObject::FieldErr>(
                "Template field error '" + this->f_->getName() + "'");
        style_ = st_->mType->style(*f_);
    }
    else
    {
        style_ = soeINVALID;
    }
}

template <class T>
auto
STObject::Proxy<T>::value() const -> value_type
{
    auto const t = find();
    if (t)
        return t->value();
    if (style_ != soeDEFAULT)
        Throw<STObject::FieldErr>(
            "Missing field '" + this->f_->getName() + "'");
    return value_type{};
}

template <class T>
inline T const*
STObject::Proxy<T>::find() const
{
    return dynamic_cast<T const*>(st_->peekAtPField(*f_));
}

template <class T>
template <class U>
void
STObject::Proxy<T>::assign(U&& u)
{
    if (style_ == soeDEFAULT && u == value_type{})
    {
        st_->makeFieldAbsent(*f_);
        return;
    }
    T* t;
    if (style_ == soeINVALID)
        t = dynamic_cast<T*>(st_->getPField(*f_, true));
    else
        t = dynamic_cast<T*>(st_->makeFieldPresent(*f_));
    assert(t);
    *t = std::forward<U>(u);
}

//------------------------------------------------------------------------------

template <class T>
template <class U>
std::enable_if_t<std::is_assignable_v<T, U>, STObject::ValueProxy<T>&>
STObject::ValueProxy<T>::operator=(U&& u)
{
    this->assign(std::forward<U>(u));
    return *this;
}

template <class T>
STObject::ValueProxy<T>::operator value_type() const
{
    return this->value();
}

template <class T>
STObject::ValueProxy<T>::ValueProxy(STObject* st, TypedField<T> const* f)
    : Proxy<T>(st, f)
{
}

//------------------------------------------------------------------------------

template <class T>
STObject::OptionalProxy<T>::operator bool() const noexcept
{
    return engaged();
}

template <class T>
auto
STObject::OptionalProxy<T>::operator*() const -> value_type
{
    return this->value();
}

template <class T>
STObject::OptionalProxy<T>::operator typename STObject::OptionalProxy<
    T>::optional_type() const
{
    return optional_value();
}

template <class T>
typename STObject::OptionalProxy<T>::optional_type
STObject::OptionalProxy<T>::operator~() const
{
    return optional_value();
}

template <class T>
auto
STObject::OptionalProxy<T>::operator=(std::nullopt_t const&) -> OptionalProxy&
{
    disengage();
    return *this;
}

template <class T>
auto
STObject::OptionalProxy<T>::operator=(optional_type&& v) -> OptionalProxy&
{
    if (v)
        this->assign(std::move(*v));
    else
        disengage();
    return *this;
}

template <class T>
auto
STObject::OptionalProxy<T>::operator=(optional_type const& v) -> OptionalProxy&
{
    if (v)
        this->assign(*v);
    else
        disengage();
    return *this;
}

template <class T>
template <class U>
std::enable_if_t<std::is_assignable_v<T, U>, STObject::OptionalProxy<T>&>
STObject::OptionalProxy<T>::operator=(U&& u)
{
    this->assign(std::forward<U>(u));
    return *this;
}

template <class T>
STObject::OptionalProxy<T>::OptionalProxy(STObject* st, TypedField<T> const* f)
    : Proxy<T>(st, f)
{
}

template <class T>
bool
STObject::OptionalProxy<T>::engaged() const noexcept
{
    return this->style_ == soeDEFAULT || this->find() != nullptr;
}

template <class T>
void
STObject::OptionalProxy<T>::disengage()
{
    if (this->style_ == soeREQUIRED || this->style_ == soeDEFAULT)
        Throw<STObject::FieldErr>(
            "Template field error '" + this->f_->getName() + "'");
    if (this->style_ == soeINVALID)
        this->st_->delField(*this->f_);
    else
        this->st_->makeFieldAbsent(*this->f_);
}

template <class T>
auto
STObject::OptionalProxy<T>::optional_value() const -> optional_type
{
    if (!engaged())
        return std::nullopt;
    return this->value();
}

template <class T>
typename STObject::OptionalProxy<T>::value_type
STObject::OptionalProxy<T>::value_or(value_type val) const
{
    return engaged() ? this->value() : val;
}

//------------------------------------------------------------------------------

inline STBase const&
STObject::Transform::operator()(detail::STVar const& e) const
{
    return e.get();
}

//------------------------------------------------------------------------------

inline STObject::STObject(SerialIter&& sit, SField const& name)
    : STObject(sit, name)
{
}

inline STObject::iterator
STObject::begin() const
{
    return iterator(v_.begin());
}

inline STObject::iterator
STObject::end() const
{
    return iterator(v_.end());
}

inline bool
STObject::empty() const
{
    return v_.empty();
}

inline void
STObject::reserve(std::size_t n)
{
    v_.reserve(n);
}

inline bool
STObject::isFree() const
{
    return mType == nullptr;
}

inline void
STObject::addWithoutSigningFields(Serializer& s) const
{
    add(s, omitSigningFields);
}

// VFALCO NOTE does this return an expensive copy of an object with a
//             dynamic buffer?
// VFALCO TODO Remove this function and fix the few callers.
inline Serializer
STObject::getSerializer() const
{
    Serializer s;
    add(s, withAllFields);
    return s;
}

template <class... Args>
inline std::size_t
STObject::emplace_back(Args&&... args)
{
    v_.emplace_back(std::forward<Args>(args)...);
    return v_.size() - 1;
}

inline int
STObject::getCount() const
{
    return v_.size();
}

inline const STBase&
STObject::peekAtIndex(int offset) const
{
    return v_[offset].get();
}

inline STBase&
STObject::getIndex(int offset)
{
    return v_[offset].get();
}

inline const STBase*
STObject::peekAtPIndex(int offset) const
{
    return &v_[offset].get();
}

inline STBase*
STObject::getPIndex(int offset)
{
    return &v_[offset].get();
}

template <class T>
typename T::value_type
STObject::operator[](TypedField<T> const& f) const
{
    return at(f);
}

template <class T>
std::optional<std::decay_t<typename T::value_type>>
STObject::operator[](OptionaledField<T> const& of) const
{
    return at(of);
}

template <class T>
inline auto
STObject::operator[](TypedField<T> const& f) -> ValueProxy<T>
{
    return at(f);
}

template <class T>
inline auto
STObject::operator[](OptionaledField<T> const& of) -> OptionalProxy<T>
{
    return at(of);
}

template <class T>
typename T::value_type
STObject::at(TypedField<T> const& f) const
{
    auto const b = peekAtPField(f);
    if (!b)
        // This is a free object (no constraints)
        // with no template
        Throw<STObject::FieldErr>("Missing field '" + f.getName() + "'");
    auto const u = dynamic_cast<T const*>(b);
    if (!u)
    {
        assert(mType);
        assert(b->getSType() == STI_NOTPRESENT);
        if (mType->style(f) == soeOPTIONAL)
            Throw<STObject::FieldErr>("Missing field '" + f.getName() + "'");
        assert(mType->style(f) == soeDEFAULT);
        // Handle the case where value_type is a
        // const reference, otherwise we return
        // the address of a temporary.
        static std::decay_t<typename T::value_type> const dv{};
        return dv;
    }
    return u->value();
}

template <class T>
std::optional<std::decay_t<typename T::value_type>>
STObject::at(OptionaledField<T> const& of) const
{
    auto const b = peekAtPField(*of.f);
    if (!b)
        return std::nullopt;
    auto const u = dynamic_cast<T const*>(b);
    if (!u)
    {
        assert(mType);
        assert(b->getSType() == STI_NOTPRESENT);
        if (mType->style(*of.f) == soeOPTIONAL)
            return std::nullopt;
        assert(mType->style(*of.f) == soeDEFAULT);
        return typename T::value_type{};
    }
    return u->value();
}

template <class T>
inline auto
STObject::at(TypedField<T> const& f) -> ValueProxy<T>
{
    return ValueProxy<T>(this, &f);
}

template <class T>
inline auto
STObject::at(OptionaledField<T> const& of) -> OptionalProxy<T>
{
    return OptionalProxy<T>(this, of.f);
}

template <class Tag>
void
STObject::setFieldH160(SField const& field, base_uint<160, Tag> const& v)
{
    STBase* rf = getPField(field, true);

    if (!rf)
        throwFieldNotFound(field);

    if (rf->getSType() == STI_NOTPRESENT)
        rf = makeFieldPresent(field);

    using Bits = STBitString<160>;
    if (auto cf = dynamic_cast<Bits*>(rf))
        cf->setValue(v);
    else
        Throw<std::runtime_error>("Wrong field type");
}

inline bool
STObject::operator!=(const STObject& o) const
{
    return !(*this == o);
}

template <typename T, typename V>
V
STObject::getFieldByValue(SField const& field) const
{
    const STBase* rf = peekAtPField(field);

    if (!rf)
        throwFieldNotFound(field);

    SerializedTypeID id = rf->getSType();

    if (id == STI_NOTPRESENT)
        return V();  // optional field not present

    const T* cf = dynamic_cast<const T*>(rf);

    if (!cf)
        Throw<std::runtime_error>("Wrong field type");

    return cf->value();
}

// Implementations for getting (most) fields that return by const reference.
//
// If an absent optional field is deserialized we don't have anything
// obvious to return.  So we insist on having the call provide an
// 'empty' value we return in that circumstance.
template <typename T, typename V>
V const&
STObject::getFieldByConstRef(SField const& field, V const& empty) const
{
    const STBase* rf = peekAtPField(field);

    if (!rf)
        throwFieldNotFound(field);

    SerializedTypeID id = rf->getSType();

    if (id == STI_NOTPRESENT)
        return empty;  // optional field not present

    const T* cf = dynamic_cast<const T*>(rf);

    if (!cf)
        Throw<std::runtime_error>("Wrong field type");

    return *cf;
}

// Implementation for setting most fields with a setValue() method.
template <typename T, typename V>
void
STObject::setFieldUsingSetValue(SField const& field, V value)
{
    static_assert(!std::is_lvalue_reference<V>::value, "");

    STBase* rf = getPField(field, true);

    if (!rf)
        throwFieldNotFound(field);

    if (rf->getSType() == STI_NOTPRESENT)
        rf = makeFieldPresent(field);

    T* cf = dynamic_cast<T*>(rf);

    if (!cf)
        Throw<std::runtime_error>("Wrong field type");

    cf->setValue(std::move(value));
}

// Implementation for setting fields using assignment
template <typename T>
void
STObject::setFieldUsingAssignment(SField const& field, T const& value)
{
    STBase* rf = getPField(field, true);

    if (!rf)
        throwFieldNotFound(field);

    if (rf->getSType() == STI_NOTPRESENT)
        rf = makeFieldPresent(field);

    T* cf = dynamic_cast<T*>(rf);

    if (!cf)
        Throw<std::runtime_error>("Wrong field type");

    (*cf) = value;
}

// Implementation for peeking STObjects and STArrays
template <typename T>
T&
STObject::peekField(SField const& field)
{
    STBase* rf = getPField(field, true);

    if (!rf)
        throwFieldNotFound(field);

    if (rf->getSType() == STI_NOTPRESENT)
        rf = makeFieldPresent(field);

    T* cf = dynamic_cast<T*>(rf);

    if (!cf)
        Throw<std::runtime_error>("Wrong field type");

    return *cf;
}

}  // namespace ripple

#endif<|MERGE_RESOLUTION|>--- conflicted
+++ resolved
@@ -362,26 +362,7 @@
 
     template <class Tag>
     void
-<<<<<<< HEAD
-    setFieldH160(SField const& field, base_uint<160, Tag> const& v)
-    {
-        STBase* rf = getPField(field, true);
-
-        if (!rf)
-            throwFieldNotFound(field);
-
-        if (rf->getSType() == STI_NOTPRESENT)
-            rf = makeFieldPresent(field);
-
-        using Bits = STBitString<160>;
-        if (auto cf = dynamic_cast<Bits*>(rf))
-            cf->setValue(v);
-        else
-            Throw<std::runtime_error>("Wrong field type " + field.fieldName);
-    }
-=======
     setFieldH160(SField const& field, base_uint<160, Tag> const& v);
->>>>>>> 1a8eb5e6
 
     STObject&
     peekFieldObject(SField const& field);
@@ -436,29 +417,7 @@
         typename V = typename std::remove_cv<typename std::remove_reference<
             decltype(std::declval<T>().value())>::type>::type>
     V
-<<<<<<< HEAD
-    getFieldByValue(SField const& field) const
-    {
-        const STBase* rf = peekAtPField(field);
-
-        if (!rf)
-            throwFieldNotFound(field);
-
-        SerializedTypeID id = rf->getSType();
-
-        if (id == STI_NOTPRESENT)
-            return V();  // optional field not present
-
-        const T* cf = dynamic_cast<const T*>(rf);
-
-        if (!cf)
-            Throw<std::runtime_error>("Wrong field type " + field.fieldName);
-
-        return cf->value();
-    }
-=======
     getFieldByValue(SField const& field) const;
->>>>>>> 1a8eb5e6
 
     // Implementations for getting (most) fields that return by const reference.
     //
@@ -494,16 +453,11 @@
 
 //------------------------------------------------------------------------------
 
-<<<<<<< HEAD
-        if (!cf)
-            Throw<std::runtime_error>("Wrong field type " + field.fieldName);
-=======
 template <class T>
 class STObject::Proxy
 {
 protected:
     using value_type = typename T::value_type;
->>>>>>> 1a8eb5e6
 
     STObject* st_;
     SOEStyle style_;
@@ -578,14 +532,9 @@
 
     operator optional_type() const;
 
-<<<<<<< HEAD
-        if (!cf)
-            Throw<std::runtime_error>("Wrong field type " + field.fieldName);
-=======
     /** Explicit conversion to std::optional */
     optional_type
     operator~() const;
->>>>>>> 1a8eb5e6
 
     friend bool
     operator==(OptionalProxy const& lhs, std::nullopt_t) noexcept
@@ -635,16 +584,11 @@
         return !(rhs == std::nullopt);
     }
 
-<<<<<<< HEAD
-        if (!cf)
-            Throw<std::runtime_error>("Wrong field type " + field.fieldName);
-=======
     friend bool
     operator!=(OptionalProxy const& lhs, optional_type const& rhs) noexcept
     {
         return !(lhs == rhs);
     }
->>>>>>> 1a8eb5e6
 
     friend bool
     operator!=(optional_type const& lhs, OptionalProxy const& rhs) noexcept
@@ -673,13 +617,8 @@
     std::enable_if_t<std::is_assignable_v<T, U>, OptionalProxy&>
     operator=(U&& u);
 
-<<<<<<< HEAD
-        if (!cf)
-            Throw<std::runtime_error>("Wrong field type " + field.fieldName);
-=======
 private:
     friend class STObject;
->>>>>>> 1a8eb5e6
 
     OptionalProxy(STObject* st, TypedField<T> const* f);
 
